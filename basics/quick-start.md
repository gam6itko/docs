# Long Start
The spiral framework contains a lot of components built to operate seamlessly with each other.
In this article, we will show how to create a demo blog application with REST API, ORM, Migrations, request validation, custom annotations (optional) and domain interceptors.

<<<<<<< HEAD
> Thi
=======
> The components and approaches will be covered at basic levels only. Read the corresponding sections to gain more information.
>>>>>>> 8fabb8dd

## Installation
Use composer to install the default `spiral/app` bundle with most of the components out of the box:

```bash
$ composer create-project spiral/app spiral-demo
$ cd spiral-demo
```

> Use the different build `spiral/app-cli` to install the spiral with minimal dependencies.

If everything installed correctly, you could open your application immediately by starting the server:

```bash
$ ./spiral serve -v -d
```

You just started an [application server](/framework/application-server.md). The same server can be used on production, making your
development environment similar to the final setup. Out of the box, the server includes instruments to write portable applications
with HTTP/2, GRPC, Queue, WebSockets, etc. and does not require external brokers to operate.

By default, the application available on `http://localhost:8080`. The build includes multiple pre-defined pages you can play with.

> Check the exception page `http://localhost:8080/exception.html`, at the right part of this page you can see all interceptors
> and middleware included in the default build. We will turn some of them off to make the application runtime smaller. 

## Configure
Spiral applications configured using config files located in `app/config`, you can use the hardcoded values for the configuration, 
or get the values using available functions `env` and `directory`. The `spiral/app` bundle use DotEnv extension which 
will load ENV variables from the `.env` file.

> Tweak the application server and its plugins using `.rr.yaml` file.

The application dependencies defined in `composer.json` and activated in `app/src/App.php` as Bootloaders.
The default build includes quite a lot of pre-configured components.

### Developer Mode
To simplify the tweaking of the application, restart the application server in developer mode. In this mode, the server uses
only one worker and reloads it after every request.

```bash
$ ./spiral serve -v -d -o "http.workers.pool.maxJobs=1" -o "http.workers.pool.numWorkers=1"
```

You can also create and use an alternative configuration file via `-c` flag of the `spiral` application.

> Read more about Workers and Lifecycle [here](/start/workers.md).

### Lighter Up
We won't need translation, session, cookies, CSRF, and encryption in our demo application. Remove these components and their bootloaders.

Delete following bootloaders from `app/src/App.php`:

```php
Framework\I18nBootloader::class,
Framework\Security\EncrypterBootloader::class,

// from http
Framework\Http\CookiesBootloader::class,
Framework\Http\SessionBootloader::class,
Framework\Http\CsrfBootloader::class,
Framework\Http\PaginationBootloader::class,

// from views 
Framework\Views\TranslatedCacheBootloader::class,

// from APP
Bootloader\LocaleSelectorBootloader::class,
```

You can delete the corresponding dependencies in `composer.json` as well:

```bash
"spiral/cookies": "^1.0",
"spiral/csrf": "^1.0",
"spiral/session": "^1.1",
"spiral/translator": "^1.2",
"spiral/encrypter": "^1.1",
```

Delete following files and directories as no longer required:
- `app/locale`
- `app/src/Bootloader/LocaleSelectorBootloader.php`
- `app/src/Middleware`.

> Note, the application won't work at the moment as we removed the dependency required to render `app/views/home.dark.php`.

### Database Connection
Our application needs a database to operate. By default, the database configuration located in `app/config/database.php` file.
The demo application comes with pre-configured SQLite database located in `runtime/runtime.db`.

```php
// database.php 

use Spiral\Database\Driver;

return [
    'default'   => 'default',
    'databases' => [
        'default' => ['driver' => 'runtime'],
    ],
    'drivers'   => [
        'runtime' => [
            'driver'     => Driver\SQLite\SQLiteDriver::class,
            'options'    => [
                'connection' => 'sqlite:' . directory('runtime') . 'runtime.db',
            ]
        ],
    ]
];
```

We can store the database name, username and password in `.env` file, add the following lines into it:

```dotenv
DB_HOST = localhost
DB_NAME = name
DB_USER = username
DB_PASSWORD = password
```

> Change the values to match your database parameters.

To change the default database to MySQL, change the `drivers` section of the configuration, use `env` function to access
the ENV variables.

```php
return [
    'default'   => 'default',
    'databases' => [
        'default' => ['driver' => 'default'],
    ],
    'drivers'   => [
        'default' => [
            'driver'     => Driver\MySQL\MySQLDriver::class,
            'connection' => sprintf('mysql:host=%s;dbname=%s', env('DB_HOST'), env('DB_NAME')),
            'username'   => env('DB_USER'),
            'password'   => env('DB_PASSWORD'),
        ],
    ]
];
```

> Note that `default` database now points to the `default` connection.

To check that the database connection was successful run:

```bash
$ php app.php db:list
```

> Read more about Databases [here](/database/configuration.md).

### Connect Faker
We will need some sample data for the application. Let's connect the library and bootload the library `fzaninotto/faker`.

```bash
$ composer require fzaninotto/faker
``` 

To generate the stub data, we will need an instance of `Faker\Generator`, create bootloader in `app/src/Bootloader` to resolve such
instance as a singleton. Use a factory method for that purpose.

```php
namespace App\Bootloader;

use Faker\Factory;
use Faker\Generator;
use Spiral\Boot\Bootloader\Bootloader;

class FakerBootloader extends Bootloader
{
    protected const SINGLETONS = [
        Generator::class => [self::class, 'fakerGenerator']
    ];

    private function fakerGenerator(): Generator
    {
        return Factory::create(Factory::DEFAULT_LOCALE);
    }
}
```

Add the bootloader to `LOAD` or `APP` in `app/src/App.php` to activate the component:

```diff
--- a/app/src/App.php
+++ b/app/src/App.php
@@ -85,5 +85,6 @@ class App extends Kernel

         // fast code prototyping
         Prototype\PrototypeBootloader::class,
+        Bootloader\FakerBootloader::class,
     ];
 }
```

> You can request dependencies as method arguments in the factory method `fakerGenerator`.

Use the `Faker\Generator` in your controller to view the stub data at `http://localhost:8080/`:

```php
namespace App\Controller;

use Faker\Generator;

class HomeController
{
    public function index(Generator $generator)
    {
        return $generator->sentence(128);
    }
}
```

> Read more about Bootloaders [here](/framework/bootloaders.md).

### Routing
By default, the routing rules located in `app/src/Bootloader/RoutesBootloader.php`. You have many options on how
to configure routing. Point route to actions, controllers, controller groups, set the default pattern parameters, 
verbs, middleware, etc.

Create a simple route to point all of the URLs to the `App\Controller\HomeController`:

```php
namespace App\Bootloader;

use App\Controller\HomeController;
use Spiral\Boot\Bootloader\Bootloader;
use Spiral\Router\Route;
use Spiral\Router\RouterInterface;
use Spiral\Router\Target\Controller;

class RoutesBootloader extends Bootloader
{
    public function boot(RouterInterface $router): void
    {
        $route = new Route('/[<action>[/<id>]]', new Controller(HomeController::class));
        $route = $route->withDefaults(['action' => 'index']);

        $router->setRoute('home', $route);
    }
}
```

In the given setup, the action and id are the optional parts of the URL (see the `[]`), the action defaults to `index`.
Open `HomeController`->`index` using `http://localhost:8080/` or `http://localhost:8080/index`.

The route parameters can be addressed in method injection of the controller by their name, create the following method in `HomeController`:

```php
public function open(string $id)
{
    dump($id);
}
```

You can invoke this method using URL `http://localhost:8080/open/123`. The `id` parameter will be hydrated automatically.

> Read more about Routing [here](/http/routing.md).

### Annotated Routing
Though the framework does not provide the annotated routing support out of the box yet, it is possible to [configure it](/cookbook/annotated-routes.md)
manually using existing instruments. 

> This is optional segment for Symfony users.

#### Annotation
Build simple annotation which later can be attached to public controller methods:

```php
namespace App\Annotation;

use Doctrine\Common\Annotations\Annotation;

/**
 * @Annotation()
 * @Annotation\Target({"METHOD"})
 * @Annotation\Attributes({
 *      @Annotation\Attribute("action", type="string", required=true),
 *      @Annotation\Attribute("verbs", type="array"),
 * })
 */
class Route
{
    /** @var string */
    public $action;

    /** @var string[]|null */
    public $verbs;
}
```

> Default Web build of application enables annotation support by default.

#### Bootloader
Change `RoutesBootloader` to convert annotations into routes. Use class `Spiral\Annotations\AnnotationLocator`
to find available annotations across application codebase.

```php
namespace App\Bootloader;

use Spiral\Annotations\AnnotationLocator;
use Spiral\Boot\Bootloader\Bootloader;
use Spiral\Router\Route;
use Spiral\Router\RouterInterface;
use Spiral\Router\Target\Action;

class RoutesBootloader extends Bootloader
{
    public function boot(AnnotationLocator $annotationLocator, RouterInterface $router): void
    {
        $methods = $annotationLocator->findMethods(\App\Annotation\Route::class);

        foreach ($methods as $method) {
            $name = sprintf(
                "%s.%s",
                $method->getClass()->getShortName(),
                $method->getMethod()->getShortName()
            );

            $route = new Route(
                $method->getAnnotation()->action,
                new Action(
                    $method->getClass()->getName(),
                    $method->getMethod()->getName()
                )
            );

            $route = $route->withVerbs(...(array)$method->getAnnotation()->verbs);

            $router->setRoute($name, $route);
        }
    }
}
```

#### Controller
We can use this annotation in our controller as follows:

```php
namespace App\Controller;

use App\Annotation\Route;

class HomeController
{
    /**
     * @Route(action="/", verbs={"GET"})
     */
    public function index()
    {
        return 'hello world';
    }
    
    /**
     * @Route(action="/open/<id>", verbs={"GET"})
     */
    public function open(string $id)
    {
        dump($id);
    }
}
```

Run CLI command to check the list of available routes:

```bash
$ php app.php route:list
```

> Use additional route parameters to configure middleware, common prefix, etc.

In the following examples, we will stick to the annotated routes for simplicity.

> Disable `ErrorHandlerBootloader` in `App` to view full error log.

### Domain Core
Connect custom controller interceptor (domain-core) to enrich your domain layer with additional functionality.
We can change the default behavior of the application and enable Cycle Entity resolution using route parameter, 
Filter validation and @Guard annotation.

```php
namespace App\Bootloader;

use Spiral\Bootloader\DomainBootloader;
use Spiral\Core\CoreInterface;
use Spiral\Domain;

class AppBootloader extends DomainBootloader
{
    protected const SINGLETONS = [
        CoreInterface::class => [self::class, 'domainCore']
    ];

    protected const INTERCEPTORS = [
        Domain\FilterInterceptor::class, 
        Domain\CycleInterceptor::class,
        Domain\GuardInterceptor::class,
    ];
}
```

Enable the domain core in your application. We will demonstrate the use of the interceptor below.
  
> Read more about Domain Cores [here](/cookbook/domain-core.md).

## Scaffold Database
The framework can configure the database schema using a set of migration files. To configure migrations in your application
run:

```bash
$ php app.php migrate:init
```

You can now observe the migration table structure using:

```bash
$ php app.php db:list
$ php app.php db:table migrations
```

You can write the migration manually, or let Cycle ORM generate it for you.

> Read more about migrations [here](/database/migrations.md). Use [Scaffolder](/basics/scaffolding.md) component to create migrations manually. 

### Define ORM Entities
The demo application comes with [Cycle ORM](https://cycle-orm.dev). By default, you can use annotations to configure
your entities.

Let's create `Post`, `User` and `Comment` entities and their repositories using the Scaffolder extension:

```bash
$ php app.php create:entity post -f id:primary -f title:string -f content:text -e
$ php app.php create:entity user -f id:primary -f name:string -e
$ php app.php create:entity comment -f id:primary -f message:string
``` 

> Observe the classes generated in `app/src/Database` and `app/src/Repository`.

Post: 

```php
namespace App\Database;

use Cycle\Annotated\Annotation as Cycle;

/**
 * @Cycle\Entity(repository = "App\Repository\PostRepository")
 */
class Post
{
    /**
     * @Cycle\Column(type = "primary")
     */
    public $id;

    /**
     * @Cycle\Column(type = "string")
     */
    public $title;

    /**
     * @Cycle\Column(type = "text")
     */
    public $content;
}

```

User:

```php
namespace App\Database;

use Cycle\Annotated\Annotation as Cycle;

/**
 * @Cycle\Entity(repository = "App\Repository\UserRepository")
 */
class User
{
    /**
     * @Cycle\Column(type = "primary")
     */
    public $id;

    /**
     * @Cycle\Column(type = "string")
     */
    public $name;
}
```

Comment:

```php
namespace App\Database;

use Cycle\Annotated\Annotation as Cycle;

/**
 * @Cycle\Entity()
 */
class Comment
{
    /**
     * @Cycle\Column(type = "primary")
     */
    public $id;

    /**
     * @Cycle\Column(type = "string")
     */
    public $message;
}
```

You can change the default directory mapping, headers, and others using [Scaffolder config](/basics/scaffolding.md).

> Read more about Cycle [here](/cycle/configuration.md). Configure auto-timestamps using [custom mapper](https://cycle-orm.dev/docs/advanced-timestamp).

### Generate Migration
To generate the database schema run:

```bash
$ php app.php cycle:migrate -v
```

The generated migration located in `app/migrations/`. Execute it using:

```bash
$ php app.php migrate -vv
```

You can now observe the generated tables using `db:list` command.

### Create Relations
Use [annotations](https://cycle-orm.dev/docs/annotated-relations) to define the relations between entities. Configure
Post and Comment to belong to User and Post has many Comments. 

Post:

```php
namespace App\Database;

use Cycle\Annotated\Annotation as Cycle;
use Doctrine\Common\Collections\ArrayCollection;

/**
 * @Cycle\Entity(repository = "App\Repository\PostRepository")
 */
class Post
{
    /**
     * @Cycle\Column(type = "primary")
     */
    public $id;

    /**
     * @Cycle\Column(type = "string")
     */
    public $title;

    /**
     * @Cycle\Column(type = "text")
     */
    public $content;

    /**
     * @Cycle\Relation\BelongsTo(target = "User", nullable = false)
     * @var User
     */
    public $author;

    /**
     * @Cycle\Relation\HasMany(target = "Comment")
     * @var ArrayCollection|Comment
     */
    public $comments;

    public function __construct()
    {
        $this->comments = new ArrayCollection();
    }
}
```

Comment:

```php
namespace App\Database;

use Cycle\Annotated\Annotation as Cycle;

/**
 * @Cycle\Entity()
 */
class Comment
{
    /**
     * @Cycle\Column(type = "primary")
     */
    public $id;

    /**
     * @Cycle\Column(type = "string")
     */
    public $message;

    /**
     * @Cycle\Relation\BelongsTo(target = "User", nullable = false)
     * @var User
     */
    public $author;

    /**
     * @Cycle\Relation\BelongsTo(target = "Post", nullable = false)
     * @var Post
     */
    public $post;
}
``` 

Once again generate and run the migration:

```bash
$ php app.php cycle:migrate -v
$ php app.php migrate -vv
```

> You can generate and run the migration in one command using `php app.php cycle:migrate -r`.

You can check the presence of Foreign Keys:

```bash
$ php app.php db:table comments
```

> Do not forget to run `php app.php cycle:migrate` when you change any of your entities.

## Service
Isolate the business logic into a separate service layer. Let's create `PostService` in `app/src/Service`.
We will need an instance of `Cycle\ORM\TransactionInterface` to persist the post.

```php
namespace App\Service;

use App\Database\Post;
use App\Database\User;
use Cycle\ORM\TransactionInterface;

class PostService
{
    private $tr;

    public function __construct(TransactionInterface $tr)
    {
        $this->tr = $tr;
    }

    public function createPost(User $user, string $title, string $content): Post
    {
        $post = new Post();
        $post->author = $user;
        $post->title = $title;
        $post->content = $content;

        $this->tr->persist($post);
        $this->tr->run();

        return $post;
    }
}
```

> You can reuse the transaction after the `run` method.

### Prototyping
One of the most powerful capabilities of the framework is [Prototyping](/basics/prototype.md). Declare the shortcut `postService`, which points to `PostService` using annotation.

```php
namespace App\Service;

use App\Database\Post;
use App\Database\User;
use Cycle\ORM\TransactionInterface;
use Spiral\Prototype\Annotation\Prototyped;

/**
 * @Prototyped(property="postService")
 */
class PostService
{
    // ...
}
``` 

Run the configure command to collect all available prototype classes:

```bash
$ php app.php configure
```

> Make sure to use proper IDE to gain access to the IDE tooltips.

Now you can get access to the `PostService` using `PrototypeTrait`, see the example down below.

## Console Command
Let's create three commands to generate the data for our application. Use scaffolder extension to create command to seed our database:

```bash
$ php app.php create:command seed/user seed:user
$ php app.php create:command seed/post seed:post
$ php app.php create:command seed/comment seed:comment
``` 

Generated commands will be available in `app/src/Command/Seed`.

### UserCommand
Use the method injection on `perform` in `UserCommand` to seed the users using Faker:

```php
// app/src/Command/Seed/UserCommand.php
namespace App\Command\Seed;

use App\Database\User;
use Cycle\ORM\TransactionInterface;
use Faker\Generator;
use Spiral\Console\Command;

class UserCommand extends Command
{
    protected const NAME = 'seed:user';

    protected function perform(TransactionInterface $tr, Generator $faker): void
    {
        for ($i = 0; $i < 100; $i++) {
            $user = new User();
            $user->name = $faker->name;

            $tr->persist($user);
        }

        $tr->run();
    }
}
```

Run the command:

```bash
$ php app.php seed:user
```

### PostCommand
Use the prototype extension to speed up the creation of the `seed:post` command. Call the `postService` and `users` (repository)
as class properties.

> Run `php app.php configure` if your IDE does not highlight repositories or other services.

```php
// app/src/Command/Seed/PostCommand.php
namespace App\Command\Seed;

use Faker\Generator;
use Spiral\Console\Command;
use Spiral\Prototype\Traits\PrototypeTrait;

class PostCommand extends Command
{
    use PrototypeTrait;

    protected const NAME = 'seed:post';

    protected function perform(Generator $faker): void
    {
        $users = $this->users->findAll();

        for ($i = 0; $i < 1000; $i++) {
            $user = $users[array_rand($users)];

            $post = $this->postService->createPost(
                $user,
                $faker->sentence(12),
                $faker->text(900)
            );

            $this->sprintf("New post: <info>%s</info>\n", $post->title);
        }
    }
}
```

Run the command with `-vv` flag to observe the SQL queries:

```bash
$ php app.php seed:post -vv
```

To remove prototype properties run:

```bash
$ php app.php prototype:inject -r
```

You command will be converted into the following form:

```php
namespace App\Command\Seed;

use App\Repository\UserRepository;
use App\Service\PostService;
use Faker\Generator;
use Spiral\Console\Command;

class PostCommand extends Command
{
    protected const NAME = 'seed:post';
    
    /** @var UserRepository */
    private $users;

    /** @var PostService */
    private $postService;

    /**
     * @param UserRepository $users2
     * @param PostService    $postService
     * @param string|null    $name
     */
    public function __construct(UserRepository $users2, PostService $postService, ?string $name = null)
    {
        parent::__construct($name);
        $this->postService = $postService;
        $this->users = $users2;
    }

    protected function perform(Generator $faker): void
    {
        $users = $this->users->findAll();

        for ($i = 0; $i < 1000; $i++) {
            $user = $users[array_rand($users)];

            $post = $this->postService->createPost(
                $user,
                $faker->sentence(12),
                $faker->text(900)
            );

            $this->sprintf("New post: <info>%s</info>\n", $post->title);
        }
    }
}
```

> You can use the prototype in any part of your codebase. Do not forget to remove the extension before going live. 

### CommentCommand
Seed comments using random user and post relation. We will receive all the needed instances using the method injection.

```php
namespace App\Command\Seed;

use App\Database\Comment;
use App\Repository\PostRepository;
use App\Repository\UserRepository;
use Cycle\ORM\TransactionInterface;
use Faker\Generator;
use Spiral\Console\Command;

class CommentCommand extends Command
{
    protected const NAME = 'seed:comment';

    protected function perform(
        Generator $faker,
        TransactionInterface $tr,
        UserRepository $userRepository,
        PostRepository $postRepository
    ): void {
        $users = $userRepository->findAll();
        $posts = $postRepository->findAll();

        for ($i = 0; $i < 1000; $i++) {
            $user = $users[array_rand($users)];
            $post = $posts[array_rand($posts)];

            $comment = new Comment();
            $comment->author = $user;
            $comment->post = $post;
            $comment->message = $faker->sentence(12);

            $tr->persist($comment);
            $tr->run();
        }
    }
}
```

Run the command:

```bash
$ php app.php seed:comment -vv
```

## Controller
Create a set of REST endpoints to retrieve the post data via API. We can start with a simple controller, `App\Controller\PostController`.
Create it using scaffolder:

```bash
$ php .\app.php create:controller post -a test -a get -p 
```

> Use option `-a` to pre-generate controller actions and option `-p` to pre-load prototype extension.

The generated code:

```php
namespace App\Controller;

use Spiral\Prototype\Traits\PrototypeTrait;

class PostController
{
    use PrototypeTrait;

    public function test()
    {
    }

    public function get()
    {
    }
}
```

### Test Method
You can return various types of data from your controller methods. Following return values are valid:
- string
- PSR-7 response
- array (as JSON)
- JsonSerializable object

> Use custom [domain core](/cookbook/domain-core.md) to perform domain-specific response transformations. You can also
> use the `$this->response` helper to write the data into PSR-7 response object.

For demo purposes return `array`, the `status` key will be treated as response status.


```php
/**
 * @Route(action="/api/test/<id>", verbs={"GET"})
 * @param string $id
 * @return array
 */
public function test(string $id)
{
    return [
        'status' => 200,
        'data'   => [
            'id' => $id
        ]
    ];
}
``` 

Open `http://localhost:8080/api/test/123` to observe the result.

Alternatively, use the ResponseWrapper helper:

```php
use Psr\Http\Message\ResponseInterface;

// ...

/**
 * @Route(action="/api/test/<id>", verbs={"GET"})
 * @param string $id
 * @return ResponseInterface
 */
public function test(string $id): ResponseInterface
{
    return $this->response->json(
        [
            'data' => [
                'id' => $id
            ]
        ],
        200
    );
}
```

> We won't use the test method going forward.

### Get Post
To get post details use `PostRepository`, request such dependency in the constructor, `get` method, or use prototype shortcut 
`posts`. You can access `id` via route parameter:

```php
namespace App\Controller;

use App\Annotation\Route;
use App\Database\Post;
use Spiral\Http\Exception\ClientException\NotFoundException;
use Spiral\Prototype\Traits\PrototypeTrait;

class PostController
{
    use PrototypeTrait;

    /**
     * @Route(action="/api/post/<id:\d+>", verbs={"GET"})
     * @param string $id
     * @return array
     */
    public function get(string $id)
    {
        /** @var Post $post */
        $post = $this->posts->findByPK($id);
        if ($post === null) {
            throw new NotFoundException("post not found");
        }

        return [
            'post' => [
                'id'      => $post->id,
                'author'  => [
                    'id'   => $post->author->id,
                    'name' => $post->author->name
                ],
                'title'   => $post->title,
                'content' => $post->content,
            ]
        ];
    }
}
```

You can replace direct repository access and use `Post` as method injection via connected `CycleInterceptor` (make sure that `AppBootloader` connected):

```php
namespace App\Controller;

use App\Annotation\Route;
use App\Database\Post;
use Spiral\Prototype\Traits\PrototypeTrait;

class PostController
{
    use PrototypeTrait;

    /**
     * @Route(action="/api/post/<post:\d+>", verbs={"GET"})
     * @param Post $post
     * @return array
     */
    public function get(Post $post)
    {
        return [
            'post' => [
                'id'      => $post->id,
                'author'  => [
                    'id'   => $post->author->id,
                    'name' => $post->author->name
                ],
                'title'   => $post->title,
                'content' => $post->content,
            ]
        ];
    }
}
```

> Consider using view object to map the response data into the `JsonSerializable` form.

### Post View Mapper
You can use any existing serialization solution (like `jms/serializer`) or write your own. Create a prototyped view object
to map post data into JSON format with comments:

```php
namespace App\View;

use App\Database\Post;
use Psr\Http\Message\ResponseInterface;
use Spiral\Core\Container\SingletonInterface;
use Spiral\Prototype\Annotation\Prototyped;
use Spiral\Prototype\Traits\PrototypeTrait;

/**
 * @Prototyped(property="postView")
 */
class PostView implements SingletonInterface
{
    use PrototypeTrait;

    public function map(Post $post): array
    {
        return [
            'post' => [
                'id'      => $post->id,
                'author'  => [
                    'id'   => $post->author->id,
                    'name' => $post->author->name
                ],
                'title'   => $post->title,
                'content' => $post->content,
            ]
        ];
    }

    public function json(Post $post): ResponseInterface
    {
        return $this->response->json($this->map($post), 200);
    }
}
```

> Run `php app.php configure` to generate the IDE highlight and register prototyped class.

Modify the controller as follows:

```php
namespace App\Controller;

use App\Annotation\Route;
use App\Database\Post;
use Psr\Http\Message\ResponseInterface;
use Spiral\Prototype\Traits\PrototypeTrait;

class PostController
{
    use PrototypeTrait;

    /**
     * @Route(action="/api/post/<post:\d+>", verbs={"GET"})
     * @param Post $post
     * @return ResponseInterface
     */
    public function get(Post $post): ResponseInterface
    {
        return $this->postView->json($post);
    }
}
```

> You should observe no changes in the behavior.

### Get Multiple Posts
Use direct repository access to load multiple posts. To start, let's load all the available posts and their authors. 

Create `findAllWithAuthors` method in `PostRepository`:

```php
namespace App\Repository;

use Cycle\ORM\Select;
use Cycle\ORM\Select\Repository;

class PostRepository extends Repository
{
    public function findAllWithAuthor(): Select
    {
        return $this->select()->load('author');
    }
}
``` 

Create method `list` in `PostController`:

```php
/**
     * @Route(action="/api/post", verbs={"GET"})
     * @return array
     */
    public function list(): array
    {
        $posts = $this->posts->findAllWithAuthor();

        return [
            'posts' => array_map([$this->postView, 'map'], $posts->fetchAll())
        ];
    }
```

> You can see the JSON of all the posts using `http://localhost:8080/api/post`.

### Data Grid
An approach provided above has its limitations since you have to paginate, filter, and order the result manually. 
Use the [Data Grid component](/component/data-grid.md) to handle data formatting for you:

```bash
$ composer require spiral/data-grid-bridge
```

Activate the `Spiral\DataGrid\Bootloader\GridBootloader` in your application.

To use data grids, we have to specify our data schema first, create `App\View\PostGrid` class:

```php
namespace App\View;

use Spiral\DataGrid\GridSchema;
use Spiral\DataGrid\Specification\Filter\Equals;
use Spiral\DataGrid\Specification\Pagination\PagePaginator;
use Spiral\DataGrid\Specification\Sorter\Sorter;
use Spiral\DataGrid\Specification\Value\IntValue;
use Spiral\Prototype\Annotation\Prototyped;

/**
 * @Prototyped(property="postGrid")
 */
class PostGrid extends GridSchema
{
    public function __construct()
    {
        $this->addFilter('author', new Equals('author.id', new IntValue()));

        $this->addSorter('id', new Sorter('id'));
        $this->addSorter('author', new Sorter('author.id'));

        // default limit, available limits
        $this->setPaginator(new PagePaginator(10, [10, 20, 50]));
    }
}
```

> We have added one filter and two sorting options to the grid. The pagination is done using page limits.

Connect the bootloader to your method using `Spiral\DataGrid\GridFactory`:

```php
/**
 * @Route(action="/api/post", verbs={"GET"})
 * @param GridFactory $grids
 * @return array
 */
public function list(GridFactory $grids): array
{
    $grid = $grids->create($this->posts->findAllWithAuthor(), $this->postGrid);

    return [
        'posts' => array_map(
            [$this->postView, 'map'],
            iterator_to_array($grid->getIterator())
        )
    ];
}
```

> Do not forget to run `php app.php configure` after adding prototyped class.

The grids are very flexible component with many customization options. By the default, grid configured to read
values from request query and data.
 
URL | Comment
--- | ---
`http://localhost:8080/api/post?paginate[page]=2` | Open second page.
`http://localhost:8080/api/post?paginate[page]=2&paginate[limit]=20` | Open second page with 20 posts per page.
`http://localhost:8080/api/post?sort[id]=desc` | Sort by post->id DESC.
`http://localhost:8080/api/post?sort[author]=asc` | Sort by post->author->id.
`http://localhost:8080/api/post?filter[author]=1` | Find only posts with given author id.

You can use sorters, filters, and pagination in one request. Multiple filters can activate at once.

## Validate Request
Make sure to [validate](/security/validation.md) data from the client. Use low level validation interfaces or 
[Request Filters](/filters/configuration.md) to validate, filter and map your data.

Create `CommentFilter` using the [scaffolder extension](/basics/scaffolding.md):

```bash
$ php app.php create:filter comment
```

Configure filter as following:

```php
namespace App\Filter;

use Spiral\Filters\Filter;

class CommentFilter extends Filter
{
    protected const SCHEMA = [
        'message' => 'data:message'
    ];

    protected const VALIDATES = [
        'message' => ['notEmpty']
    ];

    protected const SETTERS = [
        'message' => 'strval'
    ];

    public function getMessage(): string
    {
        return $this->message;
    }
}
```

### Service
Create `App\Service\CommentService`:

```php
namespace App\Service;

use App\Database\Comment;
use App\Database\Post;
use App\Database\User;
use Cycle\ORM\TransactionInterface;
use Spiral\Prototype\Annotation\Prototyped;

/**
 * @Prototyped(property="commentService")
 */
class CommentService
{
    private $tr;

    public function __construct(TransactionInterface $tr)
    {
        $this->tr = $tr;
    }

    public function comment(Post $post, User $user, string $message): Comment
    {
        $comment = new Comment();
        $comment->post = $post;
        $comment->author = $user;
        $comment->message = $message;

        $this->tr->persist($comment);
        $this->tr->run();

        return $comment;
    }
}
```

### Controller Action
Declare controller method and request filter instance. Since you use `FilterInterceptor` in your domain-core, the framework
will guarantee that filter is valid. Create `comment` endpoint to post message to a given post:

```php
/**
 * @Route(action="/api/post/<post:\d+>/comment", verbs={"POST"})
 * @param Post          $post
 * @param CommentFilter $commentFilter
 * @return array
 */
public function comment(Post $post, CommentFilter $commentFilter)
{
    $this->commentService->comment(
        $post,
        $this->users->findOne(), // todo: use current user
        $commentFilter->getMessage()
    );

    return ['status' => 201];
}
```

> Use `spiral/toolkit` Stempler extension to create AJAX-native forms in HTML. 

### Execute
Check the error format:

```bash
$ curl -X POST -H 'content-type: application/json' --data '{}' http://localhost:8080/api/post/1/comment
``` 

Response:

```json
{"status":400,"errors":{"message":"This value is required."}}
```

Or not found exception when post can not be found:

```bash
$ curl -X POST -H 'content-type: application/json' --data '{"message":"test"}' http://localhost:8080/api/post/9999/comment
``` 

> Make sure to send `accept: application/json` to receive an error in JSON format.

To post a valid comment: 

```bash
$ curl -X POST -H 'content-type: application/json' --data '{"message": "first comment"}' http://localhost:8080/api/post/1/comment
```

> Read more about filters [here](/filters/filter.md). Change the [scaffolder](/basics/scaffolding.md) configuration to 
> alter the generated request postfix or default namespace.

## Render Template
To render post information into HTML form use [views](/views/configuration.md) and [Stempler](/stempler/configuration.md) component. 
Pass post list to the view using Grid object.

```php
/**
 * @Route(action="/posts", verbs={"GET"})
 * @param GridFactory $grids
 * @return string
 */
public function all(GridFactory $grids): string
{
    $grid = $grids->create($this->posts->findAllWithAuthor(), $this->postGrid);

    return $this->views->render('posts', ['posts' => $grid]);
}
```

### Create Layout
Create/edit layout file located in `app/views/layout/base.dark.php`:

```html
<!DOCTYPE html>
<html>
<head>
    <title>${title}</title>
    <link href="https://stackpath.bootstrapcdn.com/bootstrap/4.4.1/css/bootstrap.min.css" rel="stylesheet">
</head>
<body>
<block:body/>
</body>
</html>
```  

### List Posts
Create a view file `app/views/posts.dark.php` and extend parent layout.

```html
<extends:layout.base title="Posts"/>

<define:body>
    @foreach($posts as $post)
        <div class="post">
            <div class="title">{{$post->title}}</div>
            <div class="author">{{$post->author->name}}</div>
        </div>
    @endforeach
</define:body>
```

> You can now see the list of posts on `http://localhost:8080/posts`, use URL Query parameters to control Data Grid filters,
> sorters (`http://localhost:8080/posts?paginate[page]=2`).   

### View Post
To view post and all of its comments, create a new controller method in `PostController`. Load post manually via repository
to preload all author and comment information.

```php
use Spiral\Http\Exception\ClientException\NotFoundException;
// ...

/**
 * @Route(action="/post/<id:\d+>", verbs={"GET"})
 * @param string $id
 * @return string
 */
public function view(string $id): string
{
    $post = $this->posts->findOneWithComments($id);
    if ($post === null) {
        throw new NotFoundException();
    }

    return $this->views->render('post', ['post' => $post]);
}
```

Where the repository method is:

```php
public function findOneWithComments(string $id): ?Post
{
    return $this
        ->select()
        ->wherePK($id)
        ->load('author')
        ->load(
            'comments.author',
            [
                'load' => function (Select\QueryBuilder $q) {
                    // last comments at top
                    $q->orderBy('id', 'DESC');
                }
            ]
        )
        ->fetchOne();
}
```

And corresponding view `app/views/post.dark.php`:

```html
<extends:layout.base title="Posts"/>

<define:body>
    <div class="post">
        <div class="title">{{$post->title}}</div>
        <div class="author">{{$post->author->name}}</div>
    </div>
    <div class="comments">
        @foreach($post->comments as $comment)
            <div class="comment">
                <div class="message">{{$comment->message}}</div>
                <div class="author">{{$comment->author->name}}</div>
            </div>
        @endforeach
    </div>
</define:body>
```

Open the post page using `http://localhost:8080/post/1`.

> We are leaving styling and comment timestamps up to you.

### Route
We used pattern `ControllerName.methodName` in `RoutesBootloader` to automatically name routes. Use `PostController.view`
route name to generate link in `app/views/posts.dark.php`:

```html
<extends:layout.base title="Posts"/>
       
<define:body>
   @foreach($posts as $post)
       <div class="post">
           <div class="title">
               <a href="@route('PostController.view', ['id' => $post->id])">{{$post->title}}</a>
           </div>
           <div class="author">{{$post->author->name}}</div>
       </div>
   @endforeach
</define:body>
```

> Read more about Stempler Directives [here](/stempler/directives.md).

## Next Steps
Spiral provides a lot of pre-build functionality for you. Read the following sections to gain more insigns:
- [Authenticating users](/security/authentication.md)
- [Authorize Access](/security/rbac.md)
- [Background Jobs](/queue/configuration.md)

## Source Code
Source code of demo project - https://github.com/spiral/demo 

Make sure to run to install the project:

```bash
$ vendor/bin/spiral get
$ php app.php configure
```<|MERGE_RESOLUTION|>--- conflicted
+++ resolved
@@ -2,11 +2,7 @@
 The spiral framework contains a lot of components built to operate seamlessly with each other.
 In this article, we will show how to create a demo blog application with REST API, ORM, Migrations, request validation, custom annotations (optional) and domain interceptors.
 
-<<<<<<< HEAD
-> Thi
-=======
 > The components and approaches will be covered at basic levels only. Read the corresponding sections to gain more information.
->>>>>>> 8fabb8dd
 
 ## Installation
 Use composer to install the default `spiral/app` bundle with most of the components out of the box:

# DBAL / Schema Reader
Every dbal driver provides the ability to read database and table schemas. Schema information includes all column names, their types, indexes and foreign keys.

## Getting list of tables
Once you receive an instance of `Database` you can check if the desired table exists using the `hasTable` method.

```php
if ($database->hasTable('users'))
{
}
```

In some cases you want to receive all database tables (array of `DBAL\Table`):

```php
foreach ($database->getTables() as $table)
{
    dump($table->getName());
}
```

> Attention, all table operation will automatically use database level table prefix. 

## Working with DBAL\Table
Once you received an instance of `Table`, the following operations (besides query builders) are available for you:

List of all table columns associated with their abstract types:

```php
dump($table->getColumns());
```

> Abstract type is internal representation of database type, you can read about it more in "DBAL / Schema Builder".

To get more low level table information, let's use `TableSchema`.

```php
$schema = $table->schema();
```

> Attention, table schema provides reading and writing abilities, you can read about it more in "DBAL / Schema Builder".

## Working with TableSchema
TableSchema provided low level access to table information such as column type (internal and abstract), indexes, foreign key. You can use this information to perform database export or build your own ORM.

Table primary keys:

```php
dump($schema->getPrimaryKeys());
```

Table indexes:

```php
foreach ($schema->getIndexes() as $index)
{
    dump($index->getName());
    dump($index->getColumns());
    dump($index->isUnique());
}
```

Table foreign keys (references):

```php
foreach ($schema->getForeigns() as $foreign)
{
    dump($foreign->getColumn());       //Local column name
    dump($foreign->getForeignTable()); //Prefix included (raw name)
    dump($foreign->getForeignKey());

    dump($foreign->getDeleteRule());   //NO ACTION, CASCADE
    dump($foreign->getUpdateRule());   //NO ACTION, CASCADE
}
```

Table columns:

```php
foreach ($schema->getColumns() as $column)
{
    dump($column->getName());

    dump($column->getType()); //Internal database type
    dump($column->abstractType()); //Abstract type like string, bigInt, enum, text and etc.
    dump($column->phpType()); //PHP type: int, float, string, bool

    dump($column->getDefaultValue()); //Can be instance of SqlFragment

    dump($column->getSize()); //Only for strings and decimal values

    dump($column->getPrecision()); //Decimals only
    dump($column->getScale()); //Decimals only

    dump($column->isNullable());
    dump($column->getEnumValues()); //Only for enums

    dump($column->getConstraints());

    dump($column->sqlStatement()); //Column creation syntax
}
```
<<<<<<< HEAD
> Some types can be mapped incorrectly if the table was created outside migrations or ORM. For example only MySQL has native enum support, all other databases use enum constraint.
=======

> Some types can be mapped incorrectly is table was created outside migrations or ORM. For example only MySQL has native enum support, all other databases use enum constraint.
>>>>>>> adbd6b6f

## Console Commands
You can also use console commands to get information about configured tables and their schemas:

Command           | Description 
---               | ---
`dbal:databases`  | Get list of databases, their tables and records count.
`dbal:table`      | View table schema of specific database.


```
> ./spiral.cli dbal:table postgres people
Columns of postgres.people:
+---------+-------------------------+----------------+-----------+------------------------------------+
| Column: | Database Type:          | Abstract Type: | PHP Type: | Default Value:                     |
+---------+-------------------------+----------------+-----------+------------------------------------+
| id      | bigserial               | bigPrimary     | int       | nextval('people_id_seq'::regclass) |
| name    | character varying (255) | string         | string    | ---                                |
| income  | numeric (20,2)          | decimal        | float     | ---                                |
| cityID  | bigint                  | bigInteger     | int       | ---                                |
+---------+-------------------------+----------------+-----------+------------------------------------+

Indexes of postgres.people:
+-----------------------------------+-------+----------+
| Name:                             | Type: | Columns: |
+-----------------------------------+-------+----------+
| people_index_income_54ea144908c7c | INDEX | income   |
+-----------------------------------+-------+----------+

Foreign keys of postgres.people:
+-------------------------------------+---------+----------------+-----------------+------------+------------+
| Name:                               | Column: | Foreign Table: | Foreign Column: | On Delete: | On Update: |
+-------------------------------------+---------+----------------+-----------------+------------+------------+
| people_foreign_cityID_550ef169f1818 | cityID  | cities         | id              | CASCADE    | NO ACTION  |
+-------------------------------------+---------+----------------+-----------------+------------+------------+
```<|MERGE_RESOLUTION|>--- conflicted
+++ resolved
@@ -100,12 +100,7 @@
     dump($column->sqlStatement()); //Column creation syntax
 }
 ```
-<<<<<<< HEAD
 > Some types can be mapped incorrectly if the table was created outside migrations or ORM. For example only MySQL has native enum support, all other databases use enum constraint.
-=======
-
-> Some types can be mapped incorrectly is table was created outside migrations or ORM. For example only MySQL has native enum support, all other databases use enum constraint.
->>>>>>> adbd6b6f
 
 ## Console Commands
 You can also use console commands to get information about configured tables and their schemas:

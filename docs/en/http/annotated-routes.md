--- conflicted
+++ resolved
@@ -1,10 +1,9 @@
 # HTTP - Annotated Routing
-<<<<<<< HEAD
 
-Use `spiral/annotated-routes` extension to declare application routes using annotations. To install the extension:
-=======
-Use `spiral/annotated-routes` extension to declare application routes using attributes or annotations. To install the extension:
->>>>>>> 6334a6c7
+Use `spiral/annotated-routes` extension to declare application routes using attributes or annotations. 
+
+To install the extension:
+
 
 ```bash
 composer require spiral/annotated-routes
@@ -77,13 +76,9 @@
 }
 ```
 
-<<<<<<< HEAD
-> Make sure to register bootloader after `AnnotatedRoutesBootloader`. Use the `default` group to configure all the
-> routes.
-=======
 > **Note**
 > Make sure to register bootloader after `AnnotatedRoutesBootloader`. Use the `default` group to configure all the routes.
->>>>>>> 6334a6c7
+
 
 You can now assign the route to the group using the `group` attribute.
 

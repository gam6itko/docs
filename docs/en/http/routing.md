--- conflicted
+++ resolved
@@ -57,12 +57,8 @@
 }
 ```
 
-<<<<<<< HEAD
-> The Route class can accept a handler of type `Psr\Http\Server\RequestHandlerInterface`, closure, invokable class,
-=======
 > **Note**
 > The Route class can accept a handler of type `Psr\Http\Server\RequestHandlerInterface`, closure, invokable class, 
->>>>>>> 6334a6c7
 > or `Spiral\Router\TargetInterface`. Simply pass a class or a binding name instead of a real object if you want it
 > to be constructed on demand.
 
@@ -550,14 +546,9 @@
 );
 ```
 
-<<<<<<< HEAD
-> This route will match `/home` with `action=index`. Note, you must extend optional path segments `[]` till the end of
-> the route pattern.
-=======
 > **Note**
 > This route will match `/home` with `action=index`. Note, you must extend optional path segments `[]` till the end of the
 > route pattern.
->>>>>>> 6334a6c7
 
 ### Route to Namespace
 
@@ -604,15 +595,6 @@
 );
 ```
 
-<<<<<<< HEAD
-> This route will match `/` (home->index), `/home` (home->index), `/home/index`, `/home/other` and `/demo/test`. The
-> `/demo` will trigger not-found error as `DemoController` does not defines method `index`.
-
-The default web-application bundle sets this
-route [as default](https://github.com/spiral/app/blob/master/app/src/Bootloader/RoutesBootloader.php#L42). You don't 
-need to create a route for any of the controllers added to `App\Controller`, simply use `/controller/action` URLs to 
-access the required method. If no action is specified, the `index` will be used by the default. The routing will point 
-=======
 > **Note**
 > This route will match `/` (home->index), `/home` (home->index), `/home/index`, `/home/other` and `/demo/test`. The 
 > `/demo` will trigger not-found error as `DemoController` does not defines method `index`.
@@ -620,7 +602,7 @@
 The default web-application bundle sets this route [as default](https://github.com/spiral/app/blob/2.x/app/src/Bootloader/RoutesBootloader.php#L42).
 You don't need to create a route for any of the controllers added to `App\Controller`, simply use `/controller/action` URLs
 to access the required method. If no action is specified, the `index` will be used by the default. The routing will point
->>>>>>> 6334a6c7
+
 to the public methods only.
 
 > **Note**

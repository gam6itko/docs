# Table of Contents

![CI](https://github.com/spiral/roadrunner-docs/workflows/CI/badge.svg)

* Overview
    * [About Framework](about/spiral.md)
    * [Contributing](about/contributing.md)
    * [Versioning](about/semver.md)
    * [LICENSE](license.md)
* Getting Started
    * [Installation](start/install.md)
    * [Application Lifecycle](start/workers.md)
    * [Directory Structure](start/structure.md)
    * [Configuration](start/configuration.md)
    * [Console Commands](start/commands.md)
* The Basics
    * [Quick Start](basics/quick-start.md)
    * [Scaffolding](basics/scaffolding.md)
    * [Prototyping](basics/prototype.md)
* Framework
    * [Design Approach](framework/design.md)
    * [Application Server](framework/application-server.md)
    * [Kernel and Environment](framework/kernel.md)
    * [Container and Factories](framework/container.md)
    * [Bootloaders](framework/bootloaders.md)
    * [Config Objects](framework/config.md)
    * [IoC scopes](framework/scopes.md)
    * [Static Memory](framework/memory.md)
    * [Finalizers](framework/finalizers.md)
* Cookbook
    * [Domain Core and Controllers](cookbook/domain-core.md)
    * [Container Injectors](cookbook/injector.md)
    * [Custom Dispatcher](cookbook/custom-dispatcher.md)
* Components
    * [Attributes](component/attributes.md)
    * [Cloud Distribution](component/distribution.md)
    * [Storage](component/storage.md)
    * [Files and Directories](component/files.md)
    * [Code Generation](component/reactor.md)
    * [Static Analysis Tools](component/tokenizer.md)
    * [Prometheus Metrics](component/metrics.md)
    * [Data Grids](component/data-grid.md)
<<<<<<< HEAD
    * [Serializer](component/serializer.md)
=======
    * [SendIt](component/sendit.md)
    * [Event Broadcasting](component/broadcasting.md)
>>>>>>> 28612f0c
* Console
    * [Installation and Configuration](console/configuration.md)
    * [User Commands](console/commands.md)
* HTTP
    * [Installation and Configuration](http/configuration.md)
    * [Request Lifecycle](http/lifecycle.md)
    * [Request and Response](http/request-response.md)
    * [Routing](http/routing.md)
    * [Annotated Routes](http/annotated-routes.md)
    * [Error Pages](http/errors.md)
    * [Middleware](http/middleware.md)
    * [Cookies](http/cookies.md)
    * [Session](http/session.md)
    * [CSRF protection](http/csrf.md)
    * [Custom PSR-15 Handlers](http/psr-15.md)
* Security
    * [Data Encryption](security/encrypter.md)
    * [Validation Interfaces](security/validation.md)
    * [Role Based Access Control](security/rbac.md)
    * [User Authentication](security/authentication.md)
* Keeper
    * [Intro](keeper/intro.md)
    * [Bootloaders](keeper/bootloaders.md)
    * [Routing](keeper/routing.md)
    * [Sitemap](keeper/sitemap.md)
    * [Views](keeper/views.md)
    * [DataGrid](keeper/components/datagrid.md)
    * [Forms](keeper/components/forms.md)
    * [Autocomplete](keeper/components/autocomplete.md)
    * [DatePicker](keeper/components/datepicker.md)
    * [QR Codes](keeper/components/qrcode.md)
* Request Validation
    * [Installation and Configuration](filters/configuration.md)
    * [Filter Object](filters/filter.md)
    * [Composite Filters](filters/composite.md)
* Databases
    * [Installation and Configuration](database/configuration.md)
    * [Access Database](database/access.md)
    * [Query Builders](database/query-builders.md)
    * [Full Documentation](database/documentation.md)
* Cycle ORM
    * [Installation and Configuration](cycle/configuration.md)
    * [Transactions](cycle/transactions.md)
    * [Console Commands](cycle/commands.md)
    * [Full Documentation](cycle/documentation.md)
* Queue and Jobs
    * [Installation and Configuration](queue/configuration.md)
    * [Running Jobs](queue/jobs.md)
    * [RoadRunner integration](queue/roadrunner.md)
* Views
    * [Installation and Configuration](views/configuration.md)
    * [Rendering Views](views/render.md)
    * [Plain PHP templates](views/native.md)
    * [Twig templates](views/twig.md)
* Stempler Templating
    * [Installation and Configuration](stempler/configuration.md)
    * [Basic Usage](stempler/basics.md)
    * [Directives](stempler/directives.md)
    * [Inheritance and Stacks](stempler/inheritance.md)
    * [Components and Props](stempler/components.md)
    * [Advancing DSL](stempler/advanced.md)
    * [AST Modifications](stempler/visitors.md)
* Internationalization
    * [Installation and Configuration](i18n/configuration.md)
    * [Import and Export](i18n/export.md)
    * [View Localization](i18n/views.md)
    * [Say Trait](i18n/say-trait.md)
* GRPC
    * [Installation and Configuration](grpc/configuration.md)
    * [Service Code](grpc/service.md)
    * [Client SDK](grpc/client.md)
    * [Golang Services](grpc/golang.md)
    * [Data Streaming](grpc/streaming.md)
* Debug and Profiling
    * [Dumping Variables](debug/dumps.md)
    * [XDebug](debug/xdebug.md)
    * [Handling Exceptions](debug/exceptions.md)
* Extensions
    * [Code Style](extension/code-style.md)
    * [Dotenv](extension/dotenv.md)
    * [Monolog](extension/monolog.md)
    * [Sentry](extension/sentry.md)<|MERGE_RESOLUTION|>--- conflicted
+++ resolved
@@ -40,12 +40,9 @@
     * [Static Analysis Tools](component/tokenizer.md)
     * [Prometheus Metrics](component/metrics.md)
     * [Data Grids](component/data-grid.md)
-<<<<<<< HEAD
     * [Serializer](component/serializer.md)
-=======
     * [SendIt](component/sendit.md)
     * [Event Broadcasting](component/broadcasting.md)
->>>>>>> 28612f0c
 * Console
     * [Installation and Configuration](console/configuration.md)
     * [User Commands](console/commands.md)

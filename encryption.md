# Encryption
Spiral provides a simple core component used to perform basic data encyption. The component is based 
on PHP OpenSSL library and is used to encrypt Http Cookies. If you want to use it in your code,
check following examples.

To get component instance or facade read following topics: [Core Components] (core/bindings.md), 
[Facades] (core/facades.md). All provided examples assume a controller action where the component
was created via string shortcut.

## Configuring
Before using encrypter you have to make sure that the correct encrypting password (key) is specified. 
You can use the key manually:

```php
$this->encrypter->setKey('LKHasd0862l;+)9s');
```
<<<<<<< HEAD
> The key should be 16, 24 or 32 characters long ( for 128, 192 and 256 bit keys respectively).
=======

> Key should be 16, 24 or 32 characters long (accordingly to 128, 192 and 256 bit keys).
>>>>>>> 69b5a007

By default, spiral will use the common application key which is specified in the `config/encrypter.php` config file. 
The common application key is updated at time of application creation, and can be altered at any moment
manually or via running console command `./spiral.cli core:key`.

## Encrypting
To encrypt simple string or array run

```php
$encrypted = $this->encrypter->encrypt('some data');
```

Decrypting can be done using:

```php
$data = $this->encrypter->decrypt($encrypted);
```

> Attention, in many cases you can get DecryptionException (bad data, wrong key and etc), don't forget to handle it.

## Encrypting method (cipher)
By default spiral uses `aes-256-cbc` as the cipher method, this value can be changed globally by altering the encrypter config, 
or locally by executing:

```php
$this->encrypter->setMethod('des-ecb');
```

> To get all available methods execute [`openssl_get_cipher_methods`] (http://php.net/manual/en/function.openssl-get-cipher-methods.php).<|MERGE_RESOLUTION|>--- conflicted
+++ resolved
@@ -14,12 +14,8 @@
 ```php
 $this->encrypter->setKey('LKHasd0862l;+)9s');
 ```
-<<<<<<< HEAD
-> The key should be 16, 24 or 32 characters long ( for 128, 192 and 256 bit keys respectively).
-=======
 
-> Key should be 16, 24 or 32 characters long (accordingly to 128, 192 and 256 bit keys).
->>>>>>> 69b5a007
+> The key should be 16, 24 or 32 characters long (for 128, 192 and 256 bit keys respectively).
 
 By default, spiral will use the common application key which is specified in the `config/encrypter.php` config file. 
 The common application key is updated at time of application creation, and can be altered at any moment
